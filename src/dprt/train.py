--- conflicted
+++ resolved
@@ -58,13 +58,8 @@
 
 if __name__ == '__main__':
     parser = argparse.ArgumentParser('DPRT data preprocessing')
-<<<<<<< HEAD
     parser.add_argument('--src', type=str, default='/data/Samsung 8TB 2/kradar/processed',
-                        help="Path to the raw dataset folder.")
-=======
-    parser.add_argument('--src', type=str, default='/data/kradar/processed',
                         help="Path to the processed dataset folder.")
->>>>>>> 6ab344cd
     parser.add_argument('--cfg', type=str, default='/app/config/kradar.json',
                         help="Path to the configuration file.")
     parser.add_argument('--dst', type=str, default='/app/log',
